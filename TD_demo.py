import numpy as np
import jax.numpy as jnp
import tensorly as tl
import tensortools as tt
from tensorly.decomposition import parafac, tucker
import matplotlib.pyplot as plt
import os
np.set_printoptions(precision=4, suppress=True)

# tensor = tl.tensor([[ 0.,  0.,  0.,  0.,  0.,  0.,  0.,  0.,  0.,  0.,  0.,  0.],
#                         [ 0.,  0.,  0.,  0.,  1.,  1.,  1.,  1.,  0.,  0.,  0.,  0.],
#                         [ 0.,  0.,  0.,  0.,  1.,  1.,  1.,  1.,  0.,  0.,  0.,  0.],
#                         [ 0.,  0.,  0.,  0.,  1.,  1.,  1.,  1.,  0.,  0.,  0.,  0.],
#                         [ 0.,  1.,  1.,  1.,  1.,  1.,  1.,  1.,  1.,  1.,  1.,  0.],
#                         [ 0.,  1.,  1.,  1.,  1.,  1.,  1.,  1.,  1.,  1.,  1.,  0.],
#                         [ 0.,  1.,  1.,  1.,  1.,  1.,  1.,  1.,  1.,  1.,  1.,  0.],
#                         [ 0.,  1.,  1.,  1.,  1.,  1.,  1.,  1.,  1.,  1.,  1.,  0.],
#                         [ 0.,  0.,  0.,  0.,  1.,  1.,  1.,  1.,  0.,  0.,  0.,  0.],
#                         [ 0.,  0.,  0.,  0.,  1.,  1.,  1.,  1.,  0.,  0.,  0.,  0.],
#                         [ 0.,  0.,  0.,  0.,  1.,  1.,  1.,  1.,  0.,  0.,  0.,  0.],
#                         [ 0.,  0.,  0.,  0.,  0.,  0.,  0.,  0.,  0.,  0.,  0.,  0.]])

# ### CP decomposition ###
# factors = parafac(tensor, rank=2)
# print(type(factors))



# for (weight, factor) in factors:
#     print(weight)
#     print(factor)

# # tensor_recovered = tl.cp_to_tensor(factors)
# # print(tensor - tensor_recovered)


def cp_to_tensor(factors):
    """ This is an inhouse code that assembles factors (list) to a tensor
    factors: list of factor matrices of shape (nmode, nnode) each
    """

    for imode in range(factors[0].shape[0]):
        tensor = factors[0][imode,:]
        for factor in factors[1:]:
            tensor = np.tensordot(tensor, factor[imode,:], axes=0)
    
        if imode == 0:
            Tensor = tensor
        else:
            Tensor += tensor
    return Tensor
        



# ### Tucker decomposition ###
def tucker_to_tensor(core, factors):
    """
    Reconstructs the original tensor from the Tucker decomposition for n-way tensors.
    
    Args:
    core (ndarray): Core tensor.
    factors (list of ndarrays): List of factor matrices.
    
    Returns:
    ndarray: Reconstructed tensor.
    """
    # Start with the core tensor
    reconstructed = core
    
    # Iterate over each mode and apply mode-n product
    for factor in factors:
        # Use tensordot to perform the mode-n product
        reconstructed = np.tensordot(reconstructed, factor, axes=(0, 1))
    return reconstructed


# core, factors = tucker(tensor, rank=[2,3])
# # print(core)
# # for factor in factors:
# #     print(factor)

# tensor_recovered = tucker_to_tensor(core, factors)
# print(tensor - tensor_recovered)


################## FDM benchmark ########################

nx = 101  # Number of points in x
ny = 101  # Number of points in y
time_steps = 2000  # Number of time steps
alpha = 0.1

parent_dir = os.getcwd()
save_dir = os.path.join(parent_dir, 'data')
file_name = f"FDM_{nx}_{ny}_{time_steps}_alpha{alpha}.npy"
file_path = os.path.join(save_dir, file_name)
T_tensor = np.load(file_path)
n_org = T_tensor.size

## CP decomposition ###

<<<<<<< HEAD
### CP decomposition ###
rank_CP = 50
=======
rank_CP = 25
>>>>>>> 7d982862
CP = parafac(T_tensor, rank=rank_CP)
weights, factors_CP = CP[0], CP[1]
# compute number of components in CP
n_CP = 0
for factor in factors_CP:
    n_CP += factor.size
# print(n_CP)
T_recovered_CP = tl.cp_to_tensor(CP)

err_CP = np.linalg.norm(T_tensor - T_recovered_CP) / np.linalg.norm(T_tensor)
# # print(err_CP)


<<<<<<< HEAD
### Tucker decomposition
rank_Tucker = [50,50,50]
=======
### Tucker decomposition 
rank_Tucker = [30,30,300]
>>>>>>> 7d982862
core, factors_Tucker = tucker(T_tensor, rank=rank_Tucker)
# compute number of components in Tucker
n_Tucker = core.size
for factor in factors_Tucker:
    n_Tucker += factor.size
# print(n_Tucker)
T_recovered_Tucker = tucker_to_tensor(core, factors_Tucker)
err_Tucker = np.linalg.norm(T_tensor - T_recovered_Tucker) / np.linalg.norm(T_tensor)
# print(err_Tucker)


### plot
fig, axes = plt.subplots(2, 3, figsize=(15,10))

ax = axes[0,0]
c0 = ax.imshow(T_tensor[:,:,-1], extent=[0, 1, 0, 1], origin='lower', cmap='hot', aspect='auto')
cbar = fig.colorbar(c0, ax=ax)
ax.set_title(f"Original \n n:{n_org:.2e}")

ax = axes[0,1]
c1 = ax.imshow(T_recovered_CP[:,:,-1], extent=[0, 1, 0, 1], origin='lower', cmap='hot', aspect='auto')
cbar = fig.colorbar(c1, ax=ax)
ax.set_title(f"CP {rank_CP}\n n:{n_CP:.2e}, err:{err_CP:.2e}")

ax = axes[0,2]
c2 = ax.imshow(T_recovered_Tucker[:,:,-1], extent=[0, 1, 0, 1], origin='lower', cmap='hot', aspect='auto')
cbar = fig.colorbar(c2, ax=ax)
ax.set_title(f"Tucker {rank_Tucker}\n n:{n_Tucker:.2e}, err:{err_Tucker:.2e}")
# plt.show()

ax = axes[1,0]
c0 = ax.imshow(T_tensor[:,:,int(0.5*time_steps)], extent=[0, 1, 0, 1], origin='lower', cmap='hot', aspect='auto')
cbar = fig.colorbar(c0, ax=ax)
# ax.set_title(f"Original \n n:{n_org:.2e}")

ax = axes[1,1]
c1 = ax.imshow(T_recovered_CP[:,:,int(0.5*time_steps)], extent=[0, 1, 0, 1], origin='lower', cmap='hot', aspect='auto')
cbar = fig.colorbar(c1, ax=ax)
# ax.set_title(f"CP \n n:{n_CP:.2e}, err:{err_CP:.2e}")

ax = axes[1,2]
c2 = ax.imshow(T_recovered_Tucker[:,:,int(0.5*time_steps)], extent=[0, 1, 0, 1], origin='lower', cmap='hot', aspect='auto')
cbar = fig.colorbar(c2, ax=ax)
# ax.set_title(f"Tucker \n n:{n_Tucker:.2e}, err:{err_Tucker:.2e}")

# plt.show()
plt.tight_layout()
path_figure = os.path.join(parent_dir, 'plots')
file_name = f"FDM_{nx}_{ny}_{time_steps}_alpha{alpha}.png"
fig.savefig(os.path.join(path_figure, file_name) , dpi=300)



################# Jiachen TD benchmark #########################

# ## Read the data file
# nelem_x, nelem_y, nelem_z, nelem_t = 500, 50, 3, 100
# num_mode, num_layer, r, num_max_nelem_t = 800, 1, 0.1, 100
# Layer= 0
# file_name = f"linear_bc_{nelem_x}_{nelem_y}_{nelem_z}_{nelem_t}_m{num_mode}_L{num_layer}_r{r}_max_elemt{num_max_nelem_t}.npz"                


# parent_dir = os.getcwd()
# save_dir = os.path.join(parent_dir, 'data')
# file_path = os.path.join(save_dir, file_name)
# loaded_dict = np.load(file_path)
# loaded_sol = {key: loaded_dict[key] for key in loaded_dict}
# U_x, U_y, U_z, U_t = loaded_dict['L'+ str(Layer) + '_U_x'], loaded_dict['L'+ str(Layer) + '_U_y'], loaded_dict['L'+ str(Layer) + '_U_z'], loaded_dict['L'+ str(Layer) + '_U_t']
# # shape: (num_mode, nnode)
# factors_CP = [U_x, U_y, U_z, U_t]

# ## Recover original tensor
# T_tensor = cp_to_tensor(factors_CP)
# n_org = T_tensor.size
# n_CP = U_x.size + U_y.size + U_z.size + U_t.size

# ### CP decomposition ###
# # rank_CP = 4
# # CP = parafac(T_tensor, rank=rank_CP)
# # weights, factors_CP = CP[0], CP[1]
# # # compute number of components in CP
# # n_CP = 0
# # for factor in factors_CP:
# #     n_CP += factor.size
# # # print(n_CP)
# # T_recovered_CP = tl.cp_to_tensor(CP)

# # err_CP = np.linalg.norm(T_tensor - T_recovered_CP) / np.linalg.norm(T_tensor)
# # # print(err_CP)


# ### Tucker decomposition
# rank_Tucker = [40,4,4,50]
# core, factors_Tucker = tucker(T_tensor, rank=rank_Tucker)
# # compute number of components in Tucker
# n_Tucker = core.size
# for factor in factors_Tucker:
#     n_Tucker += factor.size
# # print(n_Tucker)
# T_recovered_Tucker = tucker_to_tensor(core, factors_Tucker)
# err_Tucker = np.linalg.norm(T_tensor - T_recovered_Tucker) / np.linalg.norm(T_tensor)
# # print(err_Tucker)



# ### plot
# fig, axes = plt.subplots(2, 2, figsize=(10,10))

# ax = axes[0,0]
# c0 = ax.imshow(T_tensor[:,:,0,-1], extent=[0, 1, 0, 1], origin='lower', cmap='hot', aspect='auto')
# cbar = fig.colorbar(c0, ax=ax)
# ax.set_title(f"Original \n n:{n_org:.2e} / n_CP: {n_CP:.2e}")

# # ax = axes[0,1]
# # c1 = ax.imshow(T_recovered_CP[:,:,0,-1], extent=[0, 1, 0, 1], origin='lower', cmap='hot', aspect='auto')
# # cbar = fig.colorbar(c1, ax=ax)
# # ax.set_title(f"CP {rank_CP}\n n:{n_CP:.2e}, err:{err_CP:.2e}")

# ax = axes[0,1]
# c2 = ax.imshow(T_recovered_Tucker[:,:,0,-1], extent=[0, 1, 0, 1], origin='lower', cmap='hot', aspect='auto')
# cbar = fig.colorbar(c2, ax=ax)
# ax.set_title(f"Tucker {rank_Tucker}\n n:{n_Tucker:.2e}, err:{err_Tucker:.2e}")

# ax = axes[1,0]
# c0 = ax.imshow(T_tensor[:,:,0,int(nelem_t/2)], extent=[0, 1, 0, 1], origin='lower', cmap='hot', aspect='auto')
# cbar = fig.colorbar(c0, ax=ax)
# ax.set_title(f"Original \n n:{n_org:.2e}")

# # ax = axes[1,1]
# # c1 = ax.imshow(T_recovered_CP[:,:,0,int(nelem_t/2)], extent=[0, 1, 0, 1], origin='lower', cmap='hot', aspect='auto')
# # cbar = fig.colorbar(c1, ax=ax)
# # ax.set_title(f"CP {rank_CP}\n n:{n_CP:.2e}, err:{err_CP:.2e}")

# ax = axes[1,1]
# c2 = ax.imshow(T_recovered_Tucker[:,:,0,int(nelem_t/2)], extent=[0, 1, 0, 1], origin='lower', cmap='hot', aspect='auto')
# cbar = fig.colorbar(c2, ax=ax)
# ax.set_title(f"Tucker {rank_Tucker}\n n:{n_Tucker:.2e}, err:{err_Tucker:.2e}")

# # plt.show()
# plt.tight_layout()
# path_figure = os.path.join(parent_dir, 'plots')
# file_name = f"linear_bc_{nelem_x}_{nelem_y}_{nelem_z}_{nelem_t}_m{num_mode}_L{num_layer}_r{r}_max_elemt{num_max_nelem_t}.png"    
# fig.savefig(os.path.join(path_figure, file_name) , dpi=300)<|MERGE_RESOLUTION|>--- conflicted
+++ resolved
@@ -98,14 +98,21 @@
 T_tensor = np.load(file_path)
 n_org = T_tensor.size
 
-## CP decomposition ###
-
-<<<<<<< HEAD
+# plt.figure()
+# plt.imshow(T_tensor[:,:,-1], extent=[0, 1, 0, 1], origin='lower', cmap='hot', aspect='auto')
+# plt.colorbar(label='Temperature')
+# plt.title("Final Temperature Distribution")
+# plt.xlabel("x")
+# plt.ylabel("y")
+# plt.show()
+# plt.close()
+
+
 ### CP decomposition ###
 rank_CP = 50
-=======
+## CP decomposition ###
+
 rank_CP = 25
->>>>>>> 7d982862
 CP = parafac(T_tensor, rank=rank_CP)
 weights, factors_CP = CP[0], CP[1]
 # compute number of components in CP
@@ -119,13 +126,10 @@
 # # print(err_CP)
 
 
-<<<<<<< HEAD
 ### Tucker decomposition
 rank_Tucker = [50,50,50]
-=======
 ### Tucker decomposition 
 rank_Tucker = [30,30,300]
->>>>>>> 7d982862
 core, factors_Tucker = tucker(T_tensor, rank=rank_Tucker)
 # compute number of components in Tucker
 n_Tucker = core.size
